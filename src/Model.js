--- conflicted
+++ resolved
@@ -88,66 +88,6 @@
 }
 
 class Model {
-<<<<<<< HEAD
-  /**
-   * A model representation.
-   * @param {*} repo
-   * @param {*} name
-   * @param {*} table
-   * @param {*} fields
-   */
-  constructor(repo, name, table = null) {
-    this.repo = repo;
-    this.name = name;
-    this.table = table ? table : _inferTable(name);
-    this.fields = {};
-    this.cls_init = false;
-    this.cls = class ActiveRecord extends Record {};
-    this.abstract = false;
-    this.inherited = [];
-    this.mixins = new Set();
-    this.inherits = null;
-    this.super = null;
-    this.refField = null;
-    this.primaryField = null;
-    this.cacheTTL = null;
-    this.indexes = [];
-    this.entities = new Map();
-    this._lookup = new LookupIds(this);
-    this.inheritField = null;
-    this.columns = [];
-    this.events = new EventEmitter();
-  }
-  /**
-   * Returns the discriminator field if configured on this model (parent in an inheritance tree).
-   */
-  _getDiscriminatorField() {
-    if (this.refField && this.refField.isDiscriminator) return this.refField;
-    const f = Object.values(this.fields).find((x) => x && x.isDiscriminator);
-    return f || null;
-  }
-
-  /**
-   * Hook to listen to model-level events.
-   * @param {*} event
-   * @param {*} listener
-   * @returns
-   */
-  on(event, listener) {
-    this.events.on(event, listener);
-    return this;
-  }
-
-  /**
-   * Extend this model with a mixin class and additional fields.
-   * @param {*} MixinClass
-   * @param {*} fields
-   */
-  extends(MixinClass) {
-    if (this.cls_init) {
-      this.cls_init = false; // re-initialize
-      this.entities.clear(); // clear existing entities
-=======
     /**
      * A model representation.
      * @param {*} repo
@@ -248,7 +188,6 @@
         if (typeof MixinClass === 'function') {
             extendModel(this, MixinClass);
         }
->>>>>>> 5aeafdbe
     }
     this.inherited.push(MixinClass);
     if (MixinClass.fields) {
