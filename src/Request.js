--- conflicted
+++ resolved
@@ -83,11 +83,7 @@
   }
 
   /**
-<<<<<<< HEAD
-   * Enables caching for this request with the specified TTL (in milliseconds).
-=======
    * Enables caching for this request with the specified TTL (in seconds).
->>>>>>> a81926d2
    * @param {number} ttl - Time to live in seconds.
    * @returns {Request} The current Request instance for chaining.
    */
